using System;
using System.Collections.Generic;
using System.Linq;
using UnityEngine;
using YARG.Data;
using YARG.Input;
using YARG.Pools;
using YARG.Settings;
using YARG.Util;

namespace YARG.PlayMode {
	public sealed class DrumsTrack : AbstractTrack {
		private InputStrategy input;

		[Space]
		[SerializeField]
		private bool fiveLaneMode = false;

		private int kickIndex = 4;

		[Space]
		[SerializeField]
		private Fret[] drums;
		[SerializeField]
		private Color[] drumColors;
		[SerializeField]
		private Color[] noteColors;
		[SerializeField]
		private NotePool notePool;
		[SerializeField]
		private Pool genericPool;
		[SerializeField]
		private ParticleGroup kickNoteParticles;

		private Queue<List<NoteInfo>> expectedHits = new();

		private int notesHit = 0;

		private bool noKickMode = false;

		protected override void StartTrack() {
			notePool.player = player;
			genericPool.player = player;

			noKickMode = SettingsManager.GetSettingValue<bool>("noKicks");

			// Inputs

			input = player.inputStrategy;
			input.ResetForSong();

			if (input is DrumsInputStrategy drumStrat) {
				drumStrat.DrumHitEvent += DrumHitAction;
			} else if (input is GHDrumsInputStrategy ghStrat) {
				ghStrat.DrumHitEvent += GHDrumHitAction;
			}

			// GH vs RB

			kickIndex = fiveLaneMode ? 5 : 4;

			// Lefty flip

			if (player.leftyFlip) {
				drums = drums.Reverse().ToArray();
				// Make the drum colors follow the original order even though the chart is flipped
				Array.Reverse(drumColors, 0, kickIndex);
			}

			// Color drums
			for (int i = 0; i < drums.Length; i++) {
				var fret = drums[i].GetComponent<Fret>();
				fret.SetColor(drumColors[i]);
				drums[i] = fret;
			}
			kickNoteParticles.Colorize(drumColors[kickIndex]);
		}

		protected override void OnDestroy() {
			base.OnDestroy();

			// Unbind input
			if (input is DrumsInputStrategy drumStrat) {
				drumStrat.DrumHitEvent -= DrumHitAction;
			} else if (input is GHDrumsInputStrategy ghStrat) {
				ghStrat.DrumHitEvent -= GHDrumHitAction;
			}

			// Set score
			player.lastScore = new PlayerManager.LastScore {
				percentage = new DiffPercent {
					difficulty = player.chosenDifficulty,
					percent = Chart.Count == 0 ? 1f : (float) notesHit / Chart.Count
				},
				notesHit = notesHit,
				notesMissed = Chart.Count - notesHit
			};
		}

		protected override void UpdateTrack() {
			// Update input strategy
			if (input.botMode) {
				input.UpdateBotMode(Chart, Play.Instance.SongTime);
			} else {
				input.UpdatePlayerMode();
			}

			// Ignore everything else until the song starts
			if (!Play.Instance.SongStarted) {
				return;
			}

			var events = Play.Instance.chart.events;

			// Update events (beat lines, starpower, etc.)
			while (events.Count > eventChartIndex && events[eventChartIndex].time <= RelativeTime) {
				var eventInfo = events[eventChartIndex];

				float compensation = TRACK_SPAWN_OFFSET - CalcLagCompensation(RelativeTime, eventInfo.time);
				if (eventInfo.name == "beatLine_minor") {
					genericPool.Add("beatLine_minor", new(0f, 0.01f, compensation));
				} else if (eventInfo.name == "beatLine_major") {
					genericPool.Add("beatLine_major", new(0f, 0.01f, compensation));
				} else if (eventInfo.name == $"starpower_{player.chosenInstrument}") {
					StarpowerSection = eventInfo;
<<<<<<< HEAD
				} else if (eventInfo.name == $"fill_{player.chosenInstrument}") {
					FillSection = eventInfo;
=======
				} else if (eventInfo.name == $"solo_{player.chosenInstrument}") {
					SoloSection = eventInfo;
>>>>>>> e72c92ea
				}
				eventChartIndex++;
			}

			// Since chart is sorted, this is guaranteed to work
			while (Chart.Count > visualChartIndex && Chart[visualChartIndex].time <= RelativeTime) {
				var noteInfo = Chart[visualChartIndex];

				// Skip kick notes if noKickMode is enabled
				if (noteInfo.fret == kickIndex && noKickMode) {
					visualChartIndex++;
					continue;
				}

				// TODO: Only one note should be an activator at any given timestamp
				if (player.track.FillSection?.EndTime == noteInfo.time
					&& starpowerCharge >= 0.5f 
					&& !starpowerActive) {
					noteInfo.isActivator = true;
				}

				SpawnNote(noteInfo, RelativeTime);
				visualChartIndex++;
			}

			// Update expected input
			while (Chart.Count > inputChartIndex && Chart[inputChartIndex].time <= Play.Instance.SongTime + Constants.HIT_MARGIN) {
				var noteInfo = Chart[inputChartIndex];

				// Skip kick notes if noKickMode is enabled
				if (noteInfo.fret == kickIndex && noKickMode) {
					inputChartIndex++;
					continue;
				}

				var peeked = expectedHits.ReversePeekOrNull();
				if (peeked?[0].time == noteInfo.time) {
					// Add notes as chords
					peeked.Add(noteInfo);
				} else {
					// Or add notes as singular
					var l = new List<NoteInfo>(6) { noteInfo };
					expectedHits.Enqueue(l);
				}

				inputChartIndex++;
			}

			UpdateInput();
		}

		public override void SetReverb(bool on) {
			Play.Instance.ReverbAudio("drums", on);
			Play.Instance.ReverbAudio("drums_1", on);
			Play.Instance.ReverbAudio("drums_2", on);
			Play.Instance.ReverbAudio("drums_3", on);
			Play.Instance.ReverbAudio("drums_4", on);
		}

		private void UpdateInput() {
			// Handle misses (multiple a frame in case of lag)
			while (Play.Instance.SongTime - expectedHits.PeekOrNull()?[0].time > Constants.HIT_MARGIN) {
				var missedChord = expectedHits.Dequeue();

				// Call miss for each component
				foreach (var hit in missedChord) {
					hitChartIndex++;

					// The player should not be penalized for missing activator notes
					if (hit.isActivator) {
						continue;
					}

					Combo = 0;
					notePool.MissNote(hit);
					StopAudio = true;
				}
			}
		}

		private void GHDrumHitAction(int drum) {
			DrumHitAction(drum, false);
		}

		private void DrumHitAction(int drum, bool cymbal) {
			// invert input in case lefty flip is on, bots don't need it
			if (player.leftyFlip && !input.botMode) {
				switch (drum) {
					case 0:
						drum = kickIndex == 4 ? 3 : 4;
						break;
					case 1:
						drum = kickIndex == 4 ? 2 : 3;
						break;
					case 2:
						drum = kickIndex == 4 ? 1 : 2;
						break;
					case 3:
						drum = kickIndex == 4 ? 0 : 1;
						break;
					case 4:
						if (kickIndex == 5) {
							drum = 0;
						}
						break;
				}
			}
			if (drum != kickIndex) {
				// Hit effect
				drums[drum].Pulse();
			}

			// Overstrum if no expected
			if (expectedHits.Count <= 0) {
				Combo = 0;

				return;
			}

			// Handle hits (one per frame so no double hits)
			var chord = expectedHits.Peek();

			// Check if a drum was hit
			NoteInfo hit = null;
			foreach (var note in chord) {
				// Check if correct cymbal was hit
				bool cymbalHit = note.hopo == cymbal;
				if (player.chosenInstrument == "drums") {
					cymbalHit = true;
				}
				// Check if correct drum was hit
				if (note.fret == drum && cymbalHit) {
					hit = note;
					if (note.isActivator) {
						(input as DrumsInputStrategy).ActivateStarpower();
					}
					break;
				}
			}

			// "Overstrum" (or overhit in this case)
			if (hit == null) {
				Combo = 0;

				return;
			}

			// If so, hit! (Remove from "chord")
			bool lastNote = false;
			chord.RemoveAll(i => i.fret == drum);
			if (chord.Count <= 0) {
				lastNote = true;
				expectedHits.Dequeue();
			}

			// Activators should not affect combo
			if (lastNote && !hit.isActivator) {
				Combo++;
			}

			// Hit note
			hitChartIndex++;
			notePool.HitNote(hit);
			StopAudio = false;

			// Play particles
			if (hit.fret != kickIndex) {
				drums[hit.fret].PlayParticles();
			} else {
				kickNoteParticles.Play();
			}

			// Add stats
			notesHit++;
		}

		private void SpawnNote(NoteInfo noteInfo, float time) {
			// Set correct position
			float lagCompensation = CalcLagCompensation(time, noteInfo.time);
			float x = noteInfo.fret == kickIndex ? 0f : drums[noteInfo.fret].transform.localPosition.x;
			var pos = new Vector3(x, 0f, TRACK_SPAWN_OFFSET - lagCompensation);

			// Get model type
			var model = NoteComponent.ModelType.NOTE;
			if (noteInfo.fret == kickIndex) {
				// Kick
				model = NoteComponent.ModelType.FULL;
			} else if (player.chosenInstrument == "ghDrums" &&
				SettingsManager.GetSettingValue<bool>("useCymbalModelsInFiveLane")) {

				if (noteInfo.fret == 1 || noteInfo.fret == 3) {
					// Cymbal (only for gh-drums if enabled)
					model = NoteComponent.ModelType.HOPO;
				}
			} else {
				if (noteInfo.hopo && player.chosenInstrument == "realDrums") {
					// Cymbal (only for pro-drums)
					model = NoteComponent.ModelType.HOPO;
				}
			}

			// Set note info
			var noteComp = notePool.AddNote(noteInfo, pos);
<<<<<<< HEAD
			noteComp.SetInfo(drumColors[noteInfo.fret], noteInfo.length, model, noteInfo.isActivator);
=======
			noteComp.SetInfo(noteColors[noteInfo.fret], noteColors[noteInfo.fret], noteInfo.length, model);
>>>>>>> e72c92ea
		}
	}
}<|MERGE_RESOLUTION|>--- conflicted
+++ resolved
@@ -123,15 +123,12 @@
 					genericPool.Add("beatLine_major", new(0f, 0.01f, compensation));
 				} else if (eventInfo.name == $"starpower_{player.chosenInstrument}") {
 					StarpowerSection = eventInfo;
-<<<<<<< HEAD
 				} else if (eventInfo.name == $"fill_{player.chosenInstrument}") {
 					FillSection = eventInfo;
-=======
 				} else if (eventInfo.name == $"solo_{player.chosenInstrument}") {
 					SoloSection = eventInfo;
->>>>>>> e72c92ea
-				}
-				eventChartIndex++;
+				}
+                eventChartIndex++;
 			}
 
 			// Since chart is sorted, this is guaranteed to work
@@ -333,11 +330,7 @@
 
 			// Set note info
 			var noteComp = notePool.AddNote(noteInfo, pos);
-<<<<<<< HEAD
 			noteComp.SetInfo(drumColors[noteInfo.fret], noteInfo.length, model, noteInfo.isActivator);
-=======
-			noteComp.SetInfo(noteColors[noteInfo.fret], noteColors[noteInfo.fret], noteInfo.length, model);
->>>>>>> e72c92ea
 		}
 	}
 }