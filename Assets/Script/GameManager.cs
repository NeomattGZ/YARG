using System.IO;
using UnityEngine;
using UnityEngine.Audio;
using UnityEngine.InputSystem;
using UnityEngine.SceneManagement;
using YARG.Audio;
using YARG.Input;
using YARG.Settings;
using YARG.Song;

namespace YARG {
	public enum SceneIndex {
		PERSISTANT,
		MENU,
		PLAY,
		CALIBRATION
	}

	public class GameManager : MonoBehaviour {
		public static GameManager Instance { get; private set; }

		public delegate void UpdateAction();
		public static event UpdateAction OnUpdate;

		/// <summary>
		/// "Application.persistentDataPath" is main thread only. Why? I don't know.
		/// </summary>
		public static string PersistentDataPath { get; private set; }
		public static string ApplicationDataPath { get; private set; }
		public static string ExecutablePath { get; private set; }

		public static IAudioManager AudioManager { get; private set; }

<<<<<<< HEAD
		[field: SerializeField]
		public SettingsMenu SettingsMenu { get; private set; }
=======
		[SerializeField]
		private AudioMixerGroup vocalGroup;
>>>>>>> ca30550d

		public SceneIndex CurrentScene { get; private set; } = SceneIndex.PERSISTANT;

		public SongEntry SelectedSong { get; set; }

#if UNITY_EDITOR

		public Util.TestPlayInfo TestPlayInfo { get; private set; }

#endif

		private void Awake() {
			Instance = this;

			Debug.Log($"YARG {Constants.VERSION_TAG}");

			// this is to handle a strange edge case in path naming in windows.
			// modern windows can handle / or \ in path names with seemingly one exception, if there is a space in the user name then try forward slash appdata, it will break at the first space so:
			// c:\users\joe blow\appdata <- okay!
			// c:/users/joe blow\appdata <- okay!
			// c:/users/joe blow/appdata <- "Please choose an app to open joe"
			// so let's just set them all to \ on windows to be sure.
			// For linux Path.DirectorySeparatorChar should return /, and this should work fine, but this should be double checked once those builds are being worked on
			PersistentDataPath = Application.persistentDataPath.Replace("/", Path.DirectorySeparatorChar.ToString());
			ApplicationDataPath = Application.dataPath.Replace("/", Path.DirectorySeparatorChar.ToString());
			ExecutablePath = Directory.GetParent(ApplicationDataPath)?.FullName;
			Debug.Log(ExecutablePath);

			AudioManager = gameObject.AddComponent<BassAudioManager>();
			AudioManager.Initialize();

			StageKitHapticsManager.Initialize();

#if UNITY_EDITOR

			TestPlayInfo = UnityEditor.AssetDatabase.LoadAssetAtPath<Util.TestPlayInfo>("Assets/Settings/TestPlayInfo.asset");

#endif
		}

		private void Start() {
			SettingsManager.LoadSettings();

			// High polling rate
			InputSystem.pollingFrequency = 500f;

			LoadScene(SceneIndex.MENU);
		}

		private void OnDestroy() {
			foreach (var player in PlayerManager.players) {
				player.inputStrategy?.Dispose();
			}
		}

		private void Update() {
			OnUpdate?.Invoke();
		}

#if UNITY_EDITOR
		/*private void OnGUI() {
			// FPS and Memory
			GUI.skin.label.fontSize = 20;
			GUI.color = Color.green;
			GUI.Label(new Rect(10, 20, 500, 40), $"FPS: {1f / Time.unscaledDeltaTime:0.0}");
			GUI.Label(new Rect(10, 40, 500, 40), $"Memory: {Profiler.GetTotalAllocatedMemoryLong() / 1024 / 1024} MB");
		}*/
#endif

		private void LoadSceneAdditive(SceneIndex scene) {
			var asyncOp = SceneManager.LoadSceneAsync((int) scene, LoadSceneMode.Additive);
			CurrentScene = scene;
			asyncOp.completed += _ => {
				// When complete, set the newly loaded scene to the active one
				SceneManager.SetActiveScene(SceneManager.GetSceneByBuildIndex((int) scene));
			};
		}

		public void LoadScene(SceneIndex scene) {
			// Unload the current scene and load in the new one, or just load in the new one
			if (CurrentScene != SceneIndex.PERSISTANT) {
				// Unload the current scene
				var asyncOp = SceneManager.UnloadSceneAsync((int) CurrentScene);

				// The load the new scene
				asyncOp.completed += _ => LoadSceneAdditive(scene);
			} else {
				LoadSceneAdditive(scene);
			}
		}
	}
}<|MERGE_RESOLUTION|>--- conflicted
+++ resolved
@@ -31,13 +31,8 @@
 
 		public static IAudioManager AudioManager { get; private set; }
 
-<<<<<<< HEAD
 		[field: SerializeField]
-		public SettingsMenu SettingsMenu { get; private set; }
-=======
-		[SerializeField]
-		private AudioMixerGroup vocalGroup;
->>>>>>> ca30550d
+		public SettingsMenu SettingsMenu { get; private set; }		
 
 		public SceneIndex CurrentScene { get; private set; } = SceneIndex.PERSISTANT;
 
