using System;
using System.Collections.Generic;
using System.Linq;
using PlasticBand.Haptics;
using TMPro;
using UnityEngine.EventSystems;
using UnityEngine.InputSystem;
using UnityEngine.InputSystem.Controls;
using UnityEngine.InputSystem.LowLevel;
using UnityEngine.InputSystem.Utilities;
using YARG.Audio;
using YARG.Data;

namespace YARG.Input {
	public abstract class InputStrategy : IDisposable {
		public bool BotMode { get; set; }
		protected int BotChartIndex;

		private ISantrollerHaptics _haptics;

		private InputDevice _inputDevice;
		public InputDevice InputDevice {
			get => _inputDevice;
			set {
				bool enabled = Enabled;
				if (enabled) {
					Disable();
				}

				_inputDevice = value;
				if (_inputDevice is ISantrollerHaptics haptics) {
					_haptics = haptics;
				}

				if (enabled) {
					Enable();
				}
			}
		}

		public IMicDevice MicDevice { get; set; }

		/// <summary>
		/// A list of the controls that correspond to each mapping.
		/// </summary>
		protected Dictionary<string, ControlBinding> InputMappings = new();
		public IReadOnlyDictionary<string, ControlBinding> Mappings => InputMappings;

		public bool Enabled { get; private set; }

		private IDisposable _eventListener = null;

		/// <summary>
		/// Gets invoked when the button for generic calibration is pressed.<br/>
		/// Make sure <see cref="UpdatePlayerMode"/> is being called.
		/// </summary>
		public event Action<InputStrategy> GenericCalibrationEvent;

		/// <summary>
		/// Gets invoked when the button for generic starpower is pressed.
		/// </summary>
		public event Action<InputStrategy> StarpowerEvent;

		/// <summary>
		/// Gets invoked when the button for generic pause is pressed.
		/// </summary>
		public event Action PauseEvent;

		public InputStrategy() {
			// Set up debounce overrides
			foreach (var mapping in InputMappings.Values) {
				string overrideKey = mapping.DebounceOverrideKey;
				if (overrideKey != null && InputMappings.TryGetValue(overrideKey, out var overrideMapping)) {
					mapping.DebounceOverrideBinding = overrideMapping;
				}
			}
		}

		public void Enable() {
			if (Enabled) {
				return;
			}

			// Bind events
			InputSystem.onAfterUpdate += OnUpdate;
			if (_inputDevice != null) {
				_eventListener = InputSystem.onEvent.ForDevice(_inputDevice).Call(OnInputEvent);
			}

			Enabled = true;
		}

		public void Disable() {
			// TODO: Merge this with Dispose()

			if (!Enabled) {
				return;
			}

			// Unbind events
			InputSystem.onAfterUpdate -= OnUpdate;
			_eventListener?.Dispose();
			_eventListener = null;

			Enabled = false;
		}

		public void Dispose() {
			Disable();
			MicDevice?.Dispose();
		}

		/// <returns>
		/// The name of the icon to show in players menu edition
		/// </returns>
		public abstract string GetIconName();

		/// <returns>
		/// An array of the allow instruments for the input strategy.
		/// </returns>
		public abstract Instrument[] GetAllowedInstruments();

		/// <returns>
		/// The path of the track addressable.
		/// </returns>
		public abstract string GetTrackPath();

		/// <summary>
		/// Resets the InputStrategy for a new song.
		/// </summary>
		public virtual void ResetForSong() {
			BotChartIndex = 0;
		}

		/// <summary>
		/// Initializes the bot mode for this particular InputStrategy.
		/// </summary>
		/// <param name="chart">A reference to the current chart.</param>
		public abstract void InitializeBotMode(object chart);

		/// <summary>
		/// Updates the player mode (normal mode) for this particular InputStrategy.
		/// </summary>
		protected abstract void UpdatePlayerMode();

		/// <summary>
		/// Updates the bot mode for this particular InputStrategy.
		/// </summary>
		protected abstract void UpdateBotMode();

		/// <summary>
		/// Updates the navigation mode (menu mode) for this particular InputStrategy.
		/// </summary>
		protected abstract void UpdateNavigationMode();

		protected void CallStarpowerEvent() {
			StarpowerEvent?.Invoke(this);
		}

		protected void CallPauseEvent() {
			PauseEvent?.Invoke();
		}

		protected void CallGenericCalbirationEvent() {
			GenericCalibrationEvent?.Invoke(this);
		}

		protected virtual void OnUpdate() {
			if (BotMode) {
				UpdateBotMode();
				return;
			}

			// Update mapping debouncing
			bool stateUpdated = false;
			foreach (var mapping in InputMappings.Values) {
				stateUpdated |= mapping.UpdateDebounce();
			}

			// Update inputs if necessary
			if (stateUpdated) {
				UpdateNavigationMode();
				UpdatePlayerMode();
			}
		}

		private void OnInputEvent(InputEventPtr eventPtr) {
			// Only take state events
			if (!eventPtr.IsA<StateEvent>() && !eventPtr.IsA<DeltaStateEvent>()) {
				return;
<<<<<<< HEAD
			}

			// Update mapping states
			foreach (var mapping in InputMappings.Values) {
=======
			}

			// Ignore navigation events from the keyboard while a text box is selected
			// We detect whether a text box is selected by seeing if a focused input field is a component of the currently selected object
			if (eventPtr.deviceId == Keyboard.current.deviceId &&
				(EventSystem.current.currentSelectedGameObject?.GetComponents<TMP_InputField>().Any(i => i.isFocused) ?? false)) {

				return;
			}

			// Update mapping states
			foreach (var mapping in inputMappings.Values) {
>>>>>>> ca30550d
				mapping.UpdateState(eventPtr);
			}

			// Update inputs
			UpdateNavigationMode();
			UpdatePlayerMode();
		}

		/// <summary>
		/// Forces the input strategy to update.
		/// </summary>
		public void ForceUpdate() {
			UpdateNavigationMode();
			UpdatePlayerMode();
			OnUpdate();
		}

		public static bool IsControlPressed(InputControl<float> control) {
			if (control is ButtonControl button) {
				return button.isPressed;
			}

			return control.IsActuated(ControlBinding.DEFAULT_PRESS_THRESHOLD);
		}

		public static bool IsControlPressed(InputControl<float> control, InputEventPtr eventPtr) {
			if (control is ButtonControl button) {
				return button.IsValueConsideredPressed(button.ReadValueFromEvent(eventPtr));
			}

			return control.ReadValueFromEvent(eventPtr) >= ControlBinding.DEFAULT_PRESS_THRESHOLD;
		}

		protected bool IsMappingPressed(string key) {
			return InputMappings[key].IsPressed();
		}

		protected bool WasMappingPressed(string key) {
			return InputMappings[key].WasPressed();
		}

		protected bool WasMappingReleased(string key) {
			return InputMappings[key].WasReleased();
		}

		protected float GetMappingValue(string key) {
			return InputMappings[key].State.current;
		}

		protected float GetPreviousMappingValue(string key) {
			return InputMappings[key].State.previous;
		}

		public InputControl<float> GetMappingInputControl(string name) {
			return InputMappings[name].Control;
		}

		public void SetMappingInputControl(string name, InputControl<float> control) {
			InputMappings[name].Control = control;
		}

		protected void NavigationEventForMapping(MenuAction action, string mapping) {
			if (WasMappingPressed(mapping)) {
				Navigator.Instance.CallNavigationEvent(action, this);
			}
		}

		protected void NavigationHoldableForMapping(MenuAction action, string mapping) {
			if (WasMappingPressed(mapping)) {
				Navigator.Instance.StartNavigationHold(action, this);
			} else if (WasMappingReleased(mapping)) {
				Navigator.Instance.EndNavigationHold(action, this);
			}
		}

		public void SendStarPowerFill(float fill)
			=> _haptics?.SetStarPowerFill(fill);

		public void SendStarPowerActive(bool enabled)
			=> _haptics?.SetStarPowerActive(enabled);

		public void SendMultiplier(uint multiplier)
			=> _haptics?.SetMultiplier(multiplier);

		public void SendSolo(bool enabled)
			=> _haptics?.SetSolo(enabled);

		public virtual void ResetHaptics()
			=> _haptics?.ResetHaptics();
	}
}<|MERGE_RESOLUTION|>--- conflicted
+++ resolved
@@ -188,12 +188,6 @@
 			// Only take state events
 			if (!eventPtr.IsA<StateEvent>() && !eventPtr.IsA<DeltaStateEvent>()) {
 				return;
-<<<<<<< HEAD
-			}
-
-			// Update mapping states
-			foreach (var mapping in InputMappings.Values) {
-=======
 			}
 
 			// Ignore navigation events from the keyboard while a text box is selected
@@ -206,7 +200,6 @@
 
 			// Update mapping states
 			foreach (var mapping in inputMappings.Values) {
->>>>>>> ca30550d
 				mapping.UpdateState(eventPtr);
 			}
 
